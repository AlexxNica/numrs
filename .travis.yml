--- conflicted
+++ resolved
@@ -16,11 +16,7 @@
   - |
     travis-cargo build &&
     travis-cargo test &&
-<<<<<<< HEAD
-    travis-cargo doc -- --features doc
-=======
     travis-cargo doc
->>>>>>> d475dc96
 
 env:
   global:
